# Release Notes

Packages are available on NuGet: [protobuf-net](https://www.nuget.org/packages/protobuf-net)

If you prefer to build from source:

    git clone https://github.com/mgravell/protobuf-net.git
    cd protobuf-net\src\protobuf-net
    dotnet restore
    dotnet build -c Release

(it will tell you where the dlls and package have been written)

Alternatively, use Visual Studio 2017 ([community edition is free](https://www.visualstudio.com/downloads/)) to build `src\protobuf-net.sln`

If you feel like supporting my efforts, I won't stop you:

<a href='https://pledgie.com/campaigns/33946'><img alt='Click here to lend your support to: protobuf-net; fast binary serialization for .NET and make a donation at pledgie.com !' src='https://pledgie.com/campaigns/33946.png?skin_name=chrome' border='0' ></a>

If you can't, that's fine too.

## v3.* (future plans)

see: [protobuf-net: large data, and the future](http://blog.marcgravell.com/2017/05/protobuf-net-large-data-and-future.html)

## v2.3.1 (future plans)

<<<<<<< HEAD
- `dynamic` API over types known only via descriptors loaded at runtime

## v2.3.1 (future plans)

- build-time tooling

## v2.3.0 (work in progress)

- proto2/proto3 DSL processing tools to make a resurgance; [preview is available here](https://protogen.marcgravell.com/)
- proto3 schema generation
- full support for `map<,>`, `Timestamp`, `Duration`
- dictionaries are now "maps" by default - duplicated keys *replace* values rather than causing exceptions
- support for one-of
- enums are now "pass thru" whenever possible - unknown values will not normally cause exceptions
=======
- proto2/proto3 DSL processing tools to make a resurgance

preview: [https://protogen.marcgravell.com/](https://protogen.marcgravell.com/)

## v2.2.2 (not yet released)

- fix: `Type` members should work with `GetProto<T>` (as `string`)

## v2.2.1

- critical bug fix [#256](https://github.com/mgravell/protobuf-net/issues/256) - length-based readers are failing; if you are using 2.2.0, please update as soon as possible (this bug was introduced in 2.2.0)
- fix #241 - check all callback parameters (signature validation)
- removed `[Obsolete]` markers left in place during 64-bit updates
- release string interner earlier (keeps a possibly-large array reachable)
- various documentation fixes (#184, #189, #216)
>>>>>>> 25fa9d74

## v2.2.0

- enable 64-bit processing (2GiB+ file sizes) *within constraints* that no single sub-graph can exceed 2GiB; this is assisted by...
- new `IsGroup` property on `[ProtoContract(...)]` that indicates that a type should always be treated as a group (rather than having to specify "group" per-member); groups do not require length-prefix or buffering, so are trivially usable in huge files
- support get-only automatically-implemented properties (#188)
- support `ValueTuple<...>`
- fix bug with cyclic types resolving as lists (#167)
- optimized encoding of packed fixed-length primitives (in particular, arrays)

(see also: [protobuf-net: large data, and the future](http://blog.marcgravell.com/2017/05/protobuf-net-large-data-and-future.html))

## v2.1.0

- add support for custom static methods equivalent to static conversion operators, via `[ProtoConverter]`
- `GetSchema`: do not emit default values for non-optional members (#75)
- .NET Standard support
- protogen: allow use of native `protoc`; additional proto-path support (#119)
- protogen: fix name for getters and default value (#2)
- fix timeout issue on portable frameworks (#114)
- `DateTime` serialization can include `DateTimeKind`
- fix `Uri` serialization on PCLs (#98)
- documentation typos and tweaks (#99, #112)
- tupe serializer: fix issues with case sensitivity / i18n (#104)
- fix bug with returning empty byte arrays (#111)
- additional convenience `Deserilize` overload (#12)
- support serialization-context-aware callback methods

## v2.0.0.668

(baseline)<|MERGE_RESOLUTION|>--- conflicted
+++ resolved
@@ -25,12 +25,8 @@
 
 ## v2.3.1 (future plans)
 
-<<<<<<< HEAD
+- build-time tooling
 - `dynamic` API over types known only via descriptors loaded at runtime
-
-## v2.3.1 (future plans)
-
-- build-time tooling
 
 ## v2.3.0 (work in progress)
 
@@ -40,10 +36,6 @@
 - dictionaries are now "maps" by default - duplicated keys *replace* values rather than causing exceptions
 - support for one-of
 - enums are now "pass thru" whenever possible - unknown values will not normally cause exceptions
-=======
-- proto2/proto3 DSL processing tools to make a resurgance
-
-preview: [https://protogen.marcgravell.com/](https://protogen.marcgravell.com/)
 
 ## v2.2.2 (not yet released)
 
@@ -56,7 +48,6 @@
 - removed `[Obsolete]` markers left in place during 64-bit updates
 - release string interner earlier (keeps a possibly-large array reachable)
 - various documentation fixes (#184, #189, #216)
->>>>>>> 25fa9d74
 
 ## v2.2.0
 
