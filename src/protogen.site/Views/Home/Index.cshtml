﻿@{
    ViewData["Title"] = "Generator";
}
<h2>@ViewData["Title"].</h2>
<a href="/about">Wait... what is this?</a>
<section>
    <h3>Schema (can be <a href="https://developers.google.com/protocol-buffers/docs/proto">proto2</a> or <a href="https://developers.google.com/protocol-buffers/docs/proto3">proto3</a>):</h3>
<<<<<<< HEAD
    <p>(note: some features are still missing; map&lt;K,V&gt;, oneof, dynamic, Struct, Timestamp, Duration, Any, Wrapper types, FieldMask, ListValue, Value, NullValue)</p>
    <button id="generatecsharp">Generate</button>
    <div id="protocontainer" style="width:100%; max-width:unset;height:600px;border:1px solid grey"></div>
    <script>

    </script>
=======
    <p>(note: some features are still missing; map&lt;K,V&gt;, dynamic, Struct, Timestamp, Duration, Any, Wrapper types, FieldMask, ListValue, Value, NullValue)</p>
    <button type="submit">Generate</button>
    <textarea name="schema" style="width:100%; max-width:unset" rows="20" id="proto" placeholder="message yourMessageType { } // etc">@ViewData["schema"]</textarea>
>>>>>>> e7c169a2
    <p>Not sure what to use? How about <a href="https://raw.githubusercontent.com/google/protobuf/master/src/google/protobuf/descriptor.proto">descriptor.proto</a>?</p>
</section>
<section id="coderesult" style="display: none;">
    <h3>Generated Code</h3>
    <div id="csharpcontainer" style="width:100%; max-width:unset;height:600px;border:1px solid grey"></div>
</section>
<script src="~/lib/monaco-editor/min/vs/loader.js"></script>
<script src="~/js/home.js" asp-append-version="true"></script><|MERGE_RESOLUTION|>--- conflicted
+++ resolved
@@ -5,18 +5,12 @@
 <a href="/about">Wait... what is this?</a>
 <section>
     <h3>Schema (can be <a href="https://developers.google.com/protocol-buffers/docs/proto">proto2</a> or <a href="https://developers.google.com/protocol-buffers/docs/proto3">proto3</a>):</h3>
-<<<<<<< HEAD
-    <p>(note: some features are still missing; map&lt;K,V&gt;, oneof, dynamic, Struct, Timestamp, Duration, Any, Wrapper types, FieldMask, ListValue, Value, NullValue)</p>
+    <p>(note: some features are still missing; map&lt;K,V&gt;, dynamic, Struct, Timestamp, Duration, Any, Wrapper types, FieldMask, ListValue, Value, NullValue)</p>
     <button id="generatecsharp">Generate</button>
     <div id="protocontainer" style="width:100%; max-width:unset;height:600px;border:1px solid grey"></div>
     <script>
 
     </script>
-=======
-    <p>(note: some features are still missing; map&lt;K,V&gt;, dynamic, Struct, Timestamp, Duration, Any, Wrapper types, FieldMask, ListValue, Value, NullValue)</p>
-    <button type="submit">Generate</button>
-    <textarea name="schema" style="width:100%; max-width:unset" rows="20" id="proto" placeholder="message yourMessageType { } // etc">@ViewData["schema"]</textarea>
->>>>>>> e7c169a2
     <p>Not sure what to use? How about <a href="https://raw.githubusercontent.com/google/protobuf/master/src/google/protobuf/descriptor.proto">descriptor.proto</a>?</p>
 </section>
 <section id="coderesult" style="display: none;">
