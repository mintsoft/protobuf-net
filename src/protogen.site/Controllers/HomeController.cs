﻿using System;
using System.Collections.Generic;
using System.IO;
using System.Linq;
using System.Text;
using Google.Protobuf.Reflection;
using Microsoft.AspNetCore.Mvc;
using ProtoBuf;

namespace protogen.site.Controllers
{
<<<<<<< HEAD
	public class HomeController : Controller
	{
		public IActionResult Index(string schema = null)
		{
			if (!string.IsNullOrWhiteSpace(schema))
			{
				ViewData["schema"] = schema;
				try
				{
					using (var reader = new StringReader(schema))
					{
						var parsed = FileDescriptorProto.Parse(reader, out var errors);
						if (errors.Any())
						{
							var sb = new StringBuilder();
							foreach (var error in errors)
								sb.AppendLine(error.GetErrorMessage());
							ViewData["error"] = sb.ToString();
						}

						ViewData["code"] = parsed.GenerateCSharp();
					}
				}
				catch (Exception ex)
				{
					ViewData["error"] = ex.Message;
				}
			}
			return View();
		}

		[Route("/about")]
		public IActionResult About() => View();

		public IActionResult Error() => View();

		public class GenerateResult
		{
			public string Code
			{
				get;
				set;
			}

			public List<ParserException> ParserExceptions
			{
				get;
				set;
			}

			public Exception Exception
			{
				get;
				set;
			}
		}

		[Route("/generate")]
		[HttpPost]
		public GenerateResult Generate(string schema = null)
		{
			if (string.IsNullOrWhiteSpace(schema))
			{
				return null;
			}
			try
			{
				using (var reader = new StringReader(schema))
				{
					var parsed = FileDescriptorProto.Parse(reader, out var errors);
					if (errors.Count > 0)
					{
						return new GenerateResult() { ParserExceptions = errors };
					}
					return new GenerateResult() { Code = parsed.GenerateCSharp() };
				}
			}
			catch (Exception ex)
			{
				return new GenerateResult() { Exception = ex };
			}
		}
	}
=======
    public class HomeController : Controller
    {
        public IActionResult Index(string schema = null)
        {
            if (!string.IsNullOrWhiteSpace(schema))
            {
                ViewData["schema"] = schema;
                try
                {
                    using (var reader = new StringReader(schema))
                    {
                        var set = new FileDescriptorSet();
                        set.Add("my.proto", reader);
                        var parsed = set.Files.Single();
                        var errors = set.GetErrors();
                        if(errors.Any())
                        {
                            var sb = new StringBuilder();
                            foreach (var error in errors)
                                sb.AppendLine(error.ToString());
                            ViewData["error"] = sb.ToString();
                        }
                        
                        ViewData["code"] = parsed.GenerateCSharp(errors: errors);
                    }
                }
                catch (Exception ex)
                {
                    ViewData["error"] = ex.Message;
                }
            }
            return View();
        }

        [Route("/about")]
        public IActionResult About() => View();

        public IActionResult Error() => View();
    }
>>>>>>> c89eb094
}<|MERGE_RESOLUTION|>--- conflicted
+++ resolved
@@ -1,5 +1,4 @@
 ﻿using System;
-using System.Collections.Generic;
 using System.IO;
 using System.Linq;
 using System.Text;
@@ -9,7 +8,6 @@
 
 namespace protogen.site.Controllers
 {
-<<<<<<< HEAD
 	public class HomeController : Controller
 	{
 		public IActionResult Index(string schema = null)
@@ -21,16 +19,19 @@
 				{
 					using (var reader = new StringReader(schema))
 					{
-						var parsed = FileDescriptorProto.Parse(reader, out var errors);
+						var set = new FileDescriptorSet();
+						set.Add("my.proto", reader);
+						var parsed = set.Files.Single();
+						var errors = set.GetErrors();
 						if (errors.Any())
 						{
 							var sb = new StringBuilder();
 							foreach (var error in errors)
-								sb.AppendLine(error.GetErrorMessage());
+								sb.AppendLine(error.ToString());
 							ViewData["error"] = sb.ToString();
 						}
 
-						ViewData["code"] = parsed.GenerateCSharp();
+						ViewData["code"] = parsed.GenerateCSharp(errors: errors);
 					}
 				}
 				catch (Exception ex)
@@ -54,7 +55,7 @@
 				set;
 			}
 
-			public List<ParserException> ParserExceptions
+			public Error[] ParserExceptions
 			{
 				get;
 				set;
@@ -79,12 +80,16 @@
 			{
 				using (var reader = new StringReader(schema))
 				{
-					var parsed = FileDescriptorProto.Parse(reader, out var errors);
-					if (errors.Count > 0)
+					var set = new FileDescriptorSet();
+					set.Add("my.proto", reader);
+					var parsed = set.Files.Single();
+					var errors = set.GetErrors();
+					if (errors.Length > 0)
 					{
 						return new GenerateResult() { ParserExceptions = errors };
 					}
-					return new GenerateResult() { Code = parsed.GenerateCSharp() };
+
+					return new GenerateResult() { Code = parsed.GenerateCSharp(errors: errors) };
 				}
 			}
 			catch (Exception ex)
@@ -93,45 +98,4 @@
 			}
 		}
 	}
-=======
-    public class HomeController : Controller
-    {
-        public IActionResult Index(string schema = null)
-        {
-            if (!string.IsNullOrWhiteSpace(schema))
-            {
-                ViewData["schema"] = schema;
-                try
-                {
-                    using (var reader = new StringReader(schema))
-                    {
-                        var set = new FileDescriptorSet();
-                        set.Add("my.proto", reader);
-                        var parsed = set.Files.Single();
-                        var errors = set.GetErrors();
-                        if(errors.Any())
-                        {
-                            var sb = new StringBuilder();
-                            foreach (var error in errors)
-                                sb.AppendLine(error.ToString());
-                            ViewData["error"] = sb.ToString();
-                        }
-                        
-                        ViewData["code"] = parsed.GenerateCSharp(errors: errors);
-                    }
-                }
-                catch (Exception ex)
-                {
-                    ViewData["error"] = ex.Message;
-                }
-            }
-            return View();
-        }
-
-        [Route("/about")]
-        public IActionResult About() => View();
-
-        public IActionResult Error() => View();
-    }
->>>>>>> c89eb094
 }